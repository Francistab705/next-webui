<script lang="ts">
	import queue from 'async/queue';
	import { toast } from 'svelte-sonner';

	import {
		createModel,
		deleteModel,
		getOllamaUrls,
		getOllamaVersion,
		pullModel
	} from '$lib/apis/ollama';
	import { WEBUI_API_BASE_URL, WEBUI_BASE_URL } from '$lib/constants';
	import { WEBUI_NAME, models, user } from '$lib/stores';
	import { splitStream } from '$lib/utils';
	import { onMount, getContext } from 'svelte';
	import { addLiteLLMModel, deleteLiteLLMModel, getLiteLLMModelInfo } from '$lib/apis/litellm';

	const i18n = getContext('i18n');

	export let getModels: Function;

	let showLiteLLM = false;
	let showLiteLLMParams = false;
	let modelUploadInputElement: HTMLInputElement;
	let liteLLMModelInfo = [];

	let liteLLMModel = '';
	let liteLLMModelName = '';
	let liteLLMAPIBase = '';
	let liteLLMAPIKey = '';
	let liteLLMRPM = '';
	let liteLLMMaxTokens = '';

	let deleteLiteLLMModelId = '';

	$: liteLLMModelName = liteLLMModel;

	// Models

	let OLLAMA_URLS = [];
	let selectedOllamaUrlIdx: string | null = null;
	let showExperimentalOllama = false;
	let ollamaVersion = '';
	const MAX_PARALLEL_DOWNLOADS = 3;
	const modelDownloadQueue = queue(
		(task: { modelName: string }, cb) =>
			pullModelHandlerProcessor({ modelName: task.modelName, callback: cb }),
		MAX_PARALLEL_DOWNLOADS
	);
	let modelDownloadStatus: Record<string, any> = {};

	let modelTransferring = false;
	let modelTag = '';
	let digest = '';
	let pullProgress = null;

	let modelUploadMode = 'file';
	let modelInputFile = '';
	let modelFileUrl = '';
	let modelFileContent = `TEMPLATE """{{ .System }}\nUSER: {{ .Prompt }}\nASSISTANT: """\nPARAMETER num_ctx 4096\nPARAMETER stop "</s>"\nPARAMETER stop "USER:"\nPARAMETER stop "ASSISTANT:"`;
	let modelFileDigest = '';
	let uploadProgress = null;

	let deleteModelTag = '';

	const pullModelHandler = async () => {
		const sanitizedModelTag = modelTag.trim();
		if (modelDownloadStatus[sanitizedModelTag]) {
			toast.error(
				$i18n.t(`Model '{{modelTag}}' is already in queue for downloading.`, {
					modelTag: sanitizedModelTag
				})
			);
			return;
		}
		if (Object.keys(modelDownloadStatus).length === 3) {
			toast.error(
				$i18n.t('Maximum of 3 models can be downloaded simultaneously. Please try again later.')
			);
			return;
		}

		modelTransferring = true;

		modelDownloadQueue.push(
			{ modelName: sanitizedModelTag },
			async (data: { modelName: string; success: boolean; error?: Error }) => {
				const { modelName } = data;
				// Remove the downloaded model
				delete modelDownloadStatus[modelName];

				console.log(data);

				if (!data.success) {
					toast.error(data.error);
				} else {
					toast.success(
						$i18n.t(`Model '{{modelName}}' has been successfully downloaded.`, { modelName })
					);

					const notification = new Notification($WEBUI_NAME, {
						body: $i18n.t(`Model '{{modelName}}' has been successfully downloaded.`, { modelName }),
						icon: `${WEBUI_BASE_URL}/static/favicon.png`
					});

					models.set(await getModels());
				}
			}
		);

		modelTag = '';
		modelTransferring = false;
	};

	const uploadModelHandler = async () => {
		modelTransferring = true;
		uploadProgress = 0;

		let uploaded = false;
		let fileResponse = null;
		let name = '';

		if (modelUploadMode === 'file') {
			const file = modelInputFile[0];
			const formData = new FormData();
			formData.append('file', file);

			fileResponse = await fetch(`${WEBUI_API_BASE_URL}/utils/upload`, {
				method: 'POST',
				headers: {
					...($user && { Authorization: `Bearer ${localStorage.token}` })
				},
				body: formData
			}).catch((error) => {
				console.log(error);
				return null;
			});
		} else {
			fileResponse = await fetch(`${WEBUI_API_BASE_URL}/utils/download?url=${modelFileUrl}`, {
				method: 'GET',
				headers: {
					...($user && { Authorization: `Bearer ${localStorage.token}` })
				}
			}).catch((error) => {
				console.log(error);
				return null;
			});
		}

		if (fileResponse && fileResponse.ok) {
			const reader = fileResponse.body
				.pipeThrough(new TextDecoderStream())
				.pipeThrough(splitStream('\n'))
				.getReader();

			while (true) {
				const { value, done } = await reader.read();
				if (done) break;

				try {
					let lines = value.split('\n');

					for (const line of lines) {
						if (line !== '') {
							let data = JSON.parse(line.replace(/^data: /, ''));

							if (data.progress) {
								uploadProgress = data.progress;
							}

							if (data.error) {
								throw data.error;
							}

							if (data.done) {
								modelFileDigest = data.blob;
								name = data.name;
								uploaded = true;
							}
						}
					}
				} catch (error) {
					console.log(error);
				}
			}
		}

		if (uploaded) {
			const res = await createModel(
				localStorage.token,
				`${name}:latest`,
				`FROM @${modelFileDigest}\n${modelFileContent}`
			);

			if (res && res.ok) {
				const reader = res.body
					.pipeThrough(new TextDecoderStream())
					.pipeThrough(splitStream('\n'))
					.getReader();

				while (true) {
					const { value, done } = await reader.read();
					if (done) break;

					try {
						let lines = value.split('\n');

						for (const line of lines) {
							if (line !== '') {
								console.log(line);
								let data = JSON.parse(line);
								console.log(data);

								if (data.error) {
									throw data.error;
								}
								if (data.detail) {
									throw data.detail;
								}

								if (data.status) {
									if (
										!data.digest &&
										!data.status.includes('writing') &&
										!data.status.includes('sha256')
									) {
										toast.success(data.status);
									} else {
										if (data.digest) {
											digest = data.digest;

											if (data.completed) {
												pullProgress = Math.round((data.completed / data.total) * 1000) / 10;
											} else {
												pullProgress = 100;
											}
										}
									}
								}
							}
						}
					} catch (error) {
						console.log(error);
						toast.error(error);
					}
				}
			}
		}

		modelFileUrl = '';
		modelInputFile = '';
		modelTransferring = false;
		uploadProgress = null;

		models.set(await getModels());
	};

	const deleteModelHandler = async () => {
		const res = await deleteModel(localStorage.token, deleteModelTag, selectedOllamaUrlIdx).catch(
			(error) => {
				toast.error(error);
			}
		);

		if (res) {
			toast.success($i18n.t(`Deleted {{deleteModelTag}}`, { deleteModelTag }));
		}

		deleteModelTag = '';
		models.set(await getModels());
	};

	const pullModelHandlerProcessor = async (opts: { modelName: string; callback: Function }) => {
		const res = await pullModel(localStorage.token, opts.modelName, selectedOllamaUrlIdx).catch(
			(error) => {
				opts.callback({ success: false, error, modelName: opts.modelName });
				return null;
			}
		);

		if (res) {
			const reader = res.body
				.pipeThrough(new TextDecoderStream())
				.pipeThrough(splitStream('\n'))
				.getReader();

			while (true) {
				try {
					const { value, done } = await reader.read();
					if (done) break;

					let lines = value.split('\n');

					for (const line of lines) {
						if (line !== '') {
							let data = JSON.parse(line);
							if (data.error) {
								throw data.error;
							}
							if (data.detail) {
								throw data.detail;
							}
							if (data.status) {
								if (data.digest) {
									let downloadProgress = 0;
									if (data.completed) {
										downloadProgress = Math.round((data.completed / data.total) * 1000) / 10;
									} else {
										downloadProgress = 100;
									}
									modelDownloadStatus[opts.modelName] = {
										pullProgress: downloadProgress,
										digest: data.digest
									};
								} else {
									toast.success(data.status);
								}
							}
						}
					}
				} catch (error) {
					console.log(error);
					if (typeof error !== 'string') {
						error = error.message;
					}
					opts.callback({ success: false, error, modelName: opts.modelName });
				}
			}
			opts.callback({ success: true, modelName: opts.modelName });
		}
	};

	const addLiteLLMModelHandler = async () => {
		if (!liteLLMModelInfo.find((info) => info.model_name === liteLLMModelName)) {
			const res = await addLiteLLMModel(localStorage.token, {
				name: liteLLMModelName,
				model: liteLLMModel,
				api_base: liteLLMAPIBase,
				api_key: liteLLMAPIKey,
				rpm: liteLLMRPM,
				max_tokens: liteLLMMaxTokens
			}).catch((error) => {
				toast.error(error);
				return null;
			});

			if (res) {
				if (res.message) {
					toast.success(res.message);
				}
			}
		} else {
			toast.error($i18n.t(`Model {{modelName}} already exists.`, { modelName: liteLLMModelName }));
		}

		liteLLMModelName = '';
		liteLLMModel = '';
		liteLLMAPIBase = '';
		liteLLMAPIKey = '';
		liteLLMRPM = '';
		liteLLMMaxTokens = '';

		liteLLMModelInfo = await getLiteLLMModelInfo(localStorage.token);
		models.set(await getModels());
	};

	const deleteLiteLLMModelHandler = async () => {
		const res = await deleteLiteLLMModel(localStorage.token, deleteLiteLLMModelId).catch(
			(error) => {
				toast.error(error);
				return null;
			}
		);

		if (res) {
			if (res.message) {
				toast.success(res.message);
			}
		}

		deleteLiteLLMModelId = '';
		liteLLMModelInfo = await getLiteLLMModelInfo(localStorage.token);
		models.set(await getModels());
	};

	onMount(async () => {
		OLLAMA_URLS = await getOllamaUrls(localStorage.token).catch((error) => {
			toast.error(error);
			return [];
		});

		if (OLLAMA_URLS.length > 1) {
			selectedOllamaUrlIdx = 0;
		}

		ollamaVersion = await getOllamaVersion(localStorage.token).catch((error) => false);
		liteLLMModelInfo = await getLiteLLMModelInfo(localStorage.token);
	});
</script>

<div class="flex flex-col h-full justify-between text-sm">
	<div class=" space-y-3 pr-1.5 overflow-y-scroll h-[23rem]">
		{#if ollamaVersion}
			<div class="space-y-2 pr-1.5">
				<div class="text-sm font-medium">{$i18n.t('Manage Ollama Models')}</div>

				{#if OLLAMA_URLS.length > 1}
					<div class="flex-1 pb-1">
						<select
							class="w-full rounded-lg py-2 px-4 text-sm dark:text-gray-300 dark:bg-gray-850 outline-none"
							bind:value={selectedOllamaUrlIdx}
							placeholder="Select an Ollama instance"
						>
							{#each OLLAMA_URLS as url, idx}
								<option value={idx} class="bg-gray-100 dark:bg-gray-700">{url}</option>
							{/each}
						</select>
					</div>
				{/if}

				<div class="space-y-2">
					<div>
						<div class=" mb-2 text-sm font-medium">{$i18n.t('Pull a model from Ollama.com')}</div>
						<div class="flex w-full">
							<div class="flex-1 mr-2">
								<input
									class="w-full rounded-lg py-2 px-4 text-sm dark:text-gray-300 dark:bg-gray-850 outline-none"
									placeholder={$i18n.t('Enter model tag (e.g. {{modelTag}})', {
										modelTag: 'mistral:7b'
									})}
									bind:value={modelTag}
								/>
							</div>
							<button
								class="px-2.5 bg-gray-100 hover:bg-gray-200 text-gray-800 dark:bg-gray-850 dark:hover:bg-gray-800 dark:text-gray-100 rounded-lg transition"
								on:click={() => {
									pullModelHandler();
								}}
								disabled={modelTransferring}
							>
								{#if modelTransferring}
									<div class="self-center">
										<svg
											class=" w-4 h-4"
											viewBox="0 0 24 24"
											fill="currentColor"
											xmlns="http://www.w3.org/2000/svg"
											><style>
												.spinner_ajPY {
													transform-origin: center;
													animation: spinner_AtaB 0.75s infinite linear;
												}
												@keyframes spinner_AtaB {
													100% {
														transform: rotate(360deg);
													}
												}
											</style><path
												d="M12,1A11,11,0,1,0,23,12,11,11,0,0,0,12,1Zm0,19a8,8,0,1,1,8-8A8,8,0,0,1,12,20Z"
												opacity=".25"
											/><path
												d="M10.14,1.16a11,11,0,0,0-9,8.92A1.59,1.59,0,0,0,2.46,12,1.52,1.52,0,0,0,4.11,10.7a8,8,0,0,1,6.66-6.61A1.42,1.42,0,0,0,12,2.69h0A1.57,1.57,0,0,0,10.14,1.16Z"
												class="spinner_ajPY"
											/></svg
										>
									</div>
								{:else}
									<svg
										xmlns="http://www.w3.org/2000/svg"
										viewBox="0 0 16 16"
										fill="currentColor"
										class="w-4 h-4"
									>
										<path
											d="M8.75 2.75a.75.75 0 0 0-1.5 0v5.69L5.03 6.22a.75.75 0 0 0-1.06 1.06l3.5 3.5a.75.75 0 0 0 1.06 0l3.5-3.5a.75.75 0 0 0-1.06-1.06L8.75 8.44V2.75Z"
										/>
										<path
											d="M3.5 9.75a.75.75 0 0 0-1.5 0v1.5A2.75 2.75 0 0 0 4.75 14h6.5A2.75 2.75 0 0 0 14 11.25v-1.5a.75.75 0 0 0-1.5 0v1.5c0 .69-.56 1.25-1.25 1.25h-6.5c-.69 0-1.25-.56-1.25-1.25v-1.5Z"
										/>
									</svg>
								{/if}
							</button>
						</div>

						<div class="mt-2 mb-1 text-xs text-gray-400 dark:text-gray-500">
							{$i18n.t('To access the available model names for downloading,')}
							<a
								class=" text-gray-500 dark:text-gray-300 font-medium underline"
								href="https://ollama.com/library"
								target="_blank">{$i18n.t('click here.')}</a
							>
						</div>

						{#if Object.keys(modelDownloadStatus).length > 0}
							{#each Object.keys(modelDownloadStatus) as model}
								<div class="flex flex-col">
									<div class="font-medium mb-1">{model}</div>
									<div class="">
										<div
											class="dark:bg-gray-600 bg-gray-500 text-xs font-medium text-gray-100 text-center p-0.5 leading-none rounded-full"
											style="width: {Math.max(15, modelDownloadStatus[model].pullProgress ?? 0)}%"
										>
											{modelDownloadStatus[model].pullProgress ?? 0}%
										</div>
										<div class="mt-1 text-xs dark:text-gray-500" style="font-size: 0.5rem;">
											{modelDownloadStatus[model].digest}
										</div>
									</div>
								</div>
							{/each}
						{/if}
					</div>

					<div>
						<div class=" mb-2 text-sm font-medium">{$i18n.t('Delete a model')}</div>
						<div class="flex w-full">
							<div class="flex-1 mr-2">
								<select
									class="w-full rounded-lg py-2 px-4 text-sm dark:text-gray-300 dark:bg-gray-850 outline-none"
									bind:value={deleteModelTag}
									placeholder={$i18n.t('Select a model')}
								>
									{#if !deleteModelTag}
										<option value="" disabled selected>{$i18n.t('Select a model')}</option>
									{/if}
									{#each $models.filter((m) => m.size != null && (selectedOllamaUrlIdx === null ? true : (m?.urls ?? []).includes(selectedOllamaUrlIdx))) as model}
										<option value={model.name} class="bg-gray-100 dark:bg-gray-700"
											>{model.name + ' (' + (model.size / 1024 ** 3).toFixed(1) + ' GB)'}</option
										>
									{/each}
								</select>
							</div>
							<button
								class="px-2.5 bg-gray-100 hover:bg-gray-200 text-gray-800 dark:bg-gray-850 dark:hover:bg-gray-800 dark:text-gray-100 rounded-lg transition"
								on:click={() => {
									deleteModelHandler();
								}}
							>
								<svg
									xmlns="http://www.w3.org/2000/svg"
									viewBox="0 0 16 16"
									fill="currentColor"
									class="w-4 h-4"
								>
									<path
										fill-rule="evenodd"
										d="M5 3.25V4H2.75a.75.75 0 0 0 0 1.5h.3l.815 8.15A1.5 1.5 0 0 0 5.357 15h5.285a1.5 1.5 0 0 0 1.493-1.35l.815-8.15h.3a.75.75 0 0 0 0-1.5H11v-.75A2.25 2.25 0 0 0 8.75 1h-1.5A2.25 2.25 0 0 0 5 3.25Zm2.25-.75a.75.75 0 0 0-.75.75V4h3v-.75a.75.75 0 0 0-.75-.75h-1.5ZM6.05 6a.75.75 0 0 1 .787.713l.275 5.5a.75.75 0 0 1-1.498.075l-.275-5.5A.75.75 0 0 1 6.05 6Zm3.9 0a.75.75 0 0 1 .712.787l-.275 5.5a.75.75 0 0 1-1.498-.075l.275-5.5a.75.75 0 0 1 .786-.711Z"
										clip-rule="evenodd"
									/>
								</svg>
							</button>
						</div>
					</div>

					<div class="pt-1">
						<div class="flex justify-between items-center text-xs">
							<div class=" text-sm font-medium">{$i18n.t('Experimental')}</div>
							<button
								class=" text-xs font-medium text-gray-500"
								type="button"
								on:click={() => {
									showExperimentalOllama = !showExperimentalOllama;
								}}>{showExperimentalOllama ? $i18n.t('Hide') : $i18n.t('Show')}</button
							>
						</div>
					</div>

					{#if showExperimentalOllama}
						<form
							on:submit|preventDefault={() => {
								uploadModelHandler();
							}}
						>
							<div class=" mb-2 flex w-full justify-between">
								<div class="  text-sm font-medium">{$i18n.t('Upload a GGUF model')}</div>

								<button
									class="p-1 px-3 text-xs flex rounded transition"
									on:click={() => {
										if (modelUploadMode === 'file') {
											modelUploadMode = 'url';
										} else {
											modelUploadMode = 'file';
										}
									}}
									type="button"
								>
									{#if modelUploadMode === 'file'}
										<span class="ml-2 self-center">{$i18n.t('File Mode')}</span>
									{:else}
										<span class="ml-2 self-center">{$i18n.t('URL Mode')}</span>
									{/if}
								</button>
							</div>

							<div class="flex w-full mb-1.5">
								<div class="flex flex-col w-full">
									{#if modelUploadMode === 'file'}
										<div class="flex-1 {modelInputFile && modelInputFile.length > 0 ? 'mr-2' : ''}">
											<input
												id="model-upload-input"
												bind:this={modelUploadInputElement}
												type="file"
												bind:files={modelInputFile}
												on:change={() => {
													console.log(modelInputFile);
												}}
												accept=".gguf,.safetensors"
												required
												hidden
											/>

											<button
												type="button"
												class="w-full rounded-lg text-left py-2 px-4 dark:text-gray-300 dark:bg-gray-850"
												on:click={() => {
													modelUploadInputElement.click();
												}}
											>
												{#if modelInputFile && modelInputFile.length > 0}
													{modelInputFile[0].name}
												{:else}
													{$i18n.t('Click here to select')}
												{/if}
											</button>
										</div>
									{:else}
										<div class="flex-1 {modelFileUrl !== '' ? 'mr-2' : ''}">
											<input
												class="w-full rounded-lg text-left py-2 px-4 dark:text-gray-300 dark:bg-gray-850 outline-none {modelFileUrl !==
												''
													? 'mr-2'
													: ''}"
												type="url"
												required
												bind:value={modelFileUrl}
												placeholder={$i18n.t('Type Hugging Face Resolve (Download) URL')}
											/>
										</div>
									{/if}
								</div>

								{#if (modelUploadMode === 'file' && modelInputFile && modelInputFile.length > 0) || (modelUploadMode === 'url' && modelFileUrl !== '')}
									<button
										class="px-3 text-gray-100 bg-emerald-600 hover:bg-emerald-700 disabled:bg-gray-700 disabled:cursor-not-allowed rounded transition"
										type="submit"
										disabled={modelTransferring}
									>
										{#if modelTransferring}
											<div class="self-center">
												<svg
													class=" w-4 h-4"
													viewBox="0 0 24 24"
													fill="currentColor"
													xmlns="http://www.w3.org/2000/svg"
													><style>
														.spinner_ajPY {
															transform-origin: center;
															animation: spinner_AtaB 0.75s infinite linear;
														}
														@keyframes spinner_AtaB {
															100% {
																transform: rotate(360deg);
															}
														}
													</style><path
														d="M12,1A11,11,0,1,0,23,12,11,11,0,0,0,12,1Zm0,19a8,8,0,1,1,8-8A8,8,0,0,1,12,20Z"
														opacity=".25"
													/><path
														d="M10.14,1.16a11,11,0,0,0-9,8.92A1.59,1.59,0,0,0,2.46,12,1.52,1.52,0,0,0,4.11,10.7a8,8,0,0,1,6.66-6.61A1.42,1.42,0,0,0,12,2.69h0A1.57,1.57,0,0,0,10.14,1.16Z"
														class="spinner_ajPY"
													/></svg
												>
											</div>
										{:else}
											<svg
												xmlns="http://www.w3.org/2000/svg"
												viewBox="0 0 16 16"
												fill="currentColor"
												class="w-4 h-4"
											>
												<path
													d="M7.25 10.25a.75.75 0 0 0 1.5 0V4.56l2.22 2.22a.75.75 0 1 0 1.06-1.06l-3.5-3.5a.75.75 0 0 0-1.06 0l-3.5 3.5a.75.75 0 0 0 1.06 1.06l2.22-2.22v5.69Z"
												/>
												<path
													d="M3.5 9.75a.75.75 0 0 0-1.5 0v1.5A2.75 2.75 0 0 0 4.75 14h6.5A2.75 2.75 0 0 0 14 11.25v-1.5a.75.75 0 0 0-1.5 0v1.5c0 .69-.56 1.25-1.25 1.25h-6.5c-.69 0-1.25-.56-1.25-1.25v-1.5Z"
												/>
											</svg>
										{/if}
									</button>
								{/if}
							</div>

							{#if (modelUploadMode === 'file' && modelInputFile && modelInputFile.length > 0) || (modelUploadMode === 'url' && modelFileUrl !== '')}
								<div>
									<div>
										<div class=" my-2.5 text-sm font-medium">{$i18n.t('Modelfile Content')}</div>
										<textarea
											bind:value={modelFileContent}
											class="w-full rounded py-2 px-4 text-sm dark:text-gray-300 dark:bg-gray-800 outline-none resize-none"
											rows="6"
										/>
									</div>
								</div>
							{/if}
							<div class=" mt-1 text-xs text-gray-400 dark:text-gray-500">
								{$i18n.t('To access the GGUF models available for downloading,')}
								<a
									class=" text-gray-500 dark:text-gray-300 font-medium underline"
									href="https://huggingface.co/models?search=gguf"
									target="_blank">{$i18n.t('click here.')}</a
								>
							</div>

							{#if uploadProgress !== null}
								<div class="mt-2">
									<div class=" mb-2 text-xs">{$i18n.t('Upload Progress')}</div>

									<div class="w-full rounded-full dark:bg-gray-800">
										<div
											class="dark:bg-gray-600 bg-gray-500 text-xs font-medium text-gray-100 text-center p-0.5 leading-none rounded-full"
											style="width: {Math.max(15, uploadProgress ?? 0)}%"
										>
											{uploadProgress ?? 0}%
										</div>
									</div>
									<div class="mt-1 text-xs dark:text-gray-500" style="font-size: 0.5rem;">
										{modelFileDigest}
									</div>
								</div>
							{/if}
						</form>
					{/if}
				</div>
			</div>
			<hr class=" dark:border-gray-700 my-2" />
		{/if}

		<div class=" space-y-3">
			<div class="mt-2 space-y-3 pr-1.5">
				<div>
<<<<<<< HEAD
					<div class=" mb-2 text-sm font-medium">{$i18n.t('Manage LiteLLM Models')}</div>

					<div>
						<div class="flex justify-between items-center text-xs">
							<div class=" text-sm font-medium">{$i18n.t('Add a model')}</div>
=======
					<div class="mb-2">
						<div class="flex justify-between items-center text-xs">
							<div class=" text-sm font-medium">Manage LiteLLM Models</div>
>>>>>>> 96ada232
							<button
								class=" text-xs font-medium text-gray-500"
								type="button"
								on:click={() => {
<<<<<<< HEAD
									showLiteLLMParams = !showLiteLLMParams;
								}}
								>{showLiteLLMParams
									? $i18n.t('Hide Additional Params')
									: $i18n.t('Show Additional Params')}</button
=======
									showLiteLLM = !showLiteLLM;
								}}>{showLiteLLM ? 'Hide' : 'Show'}</button
>>>>>>> 96ada232
							>
						</div>
					</div>

					{#if showLiteLLM}
						<div>
							<div class="flex justify-between items-center text-xs">
								<div class=" text-sm font-medium">Add a model</div>
								<button
									class=" text-xs font-medium text-gray-500"
									type="button"
									on:click={() => {
										showLiteLLMParams = !showLiteLLMParams;
									}}
									>{showLiteLLMParams ? 'Hide Additional Params' : 'Show Additional Params'}</button
								>
							</div>
						</div>

						<div class="my-2 space-y-2">
							<div class="flex w-full mb-1.5">
								<div class="flex-1 mr-2">
									<input
										class="w-full rounded-lg py-2 px-4 text-sm dark:text-gray-300 dark:bg-gray-850 outline-none"
										placeholder="Enter LiteLLM Model (litellm_params.model)"
										bind:value={liteLLMModel}
										autocomplete="off"
									/>
								</div>

<<<<<<< HEAD
						{#if showLiteLLMParams}
							<div>
								<div class=" mb-1.5 text-sm font-medium">{$i18n.t('Model Name')}</div>
								<div class="flex w-full">
									<div class="flex-1">
										<input
											class="w-full rounded-lg py-2 px-4 text-sm dark:text-gray-300 dark:bg-gray-850 outline-none"
											placeholder="Enter Model Name (model_name)"
											bind:value={liteLLMModelName}
											autocomplete="off"
=======
								<button
									class="px-2.5 bg-gray-100 hover:bg-gray-200 text-gray-800 dark:bg-gray-850 dark:hover:bg-gray-800 dark:text-gray-100 rounded-lg transition"
									on:click={() => {
										addLiteLLMModelHandler();
									}}
								>
									<svg
										xmlns="http://www.w3.org/2000/svg"
										viewBox="0 0 16 16"
										fill="currentColor"
										class="w-4 h-4"
									>
										<path
											d="M8.75 3.75a.75.75 0 0 0-1.5 0v3.5h-3.5a.75.75 0 0 0 0 1.5h3.5v3.5a.75.75 0 0 0 1.5 0v-3.5h3.5a.75.75 0 0 0 0-1.5h-3.5v-3.5Z"
>>>>>>> 96ada232
										/>
									</svg>
								</button>
							</div>

<<<<<<< HEAD
							<div>
								<div class=" mb-1.5 text-sm font-medium">{$i18n.t('API Base URL')}</div>
								<div class="flex w-full">
									<div class="flex-1">
										<input
											class="w-full rounded-lg py-2 px-4 text-sm dark:text-gray-300 dark:bg-gray-850 outline-none"
											placeholder="Enter LiteLLM API Base URL (litellm_params.api_base)"
											bind:value={liteLLMAPIBase}
											autocomplete="off"
										/>
=======
							{#if showLiteLLMParams}
								<div>
									<div class=" mb-1.5 text-sm font-medium">Model Name</div>
									<div class="flex w-full">
										<div class="flex-1">
											<input
												class="w-full rounded-lg py-2 px-4 text-sm dark:text-gray-300 dark:bg-gray-850 outline-none"
												placeholder="Enter Model Name (model_name)"
												bind:value={liteLLMModelName}
												autocomplete="off"
											/>
										</div>
>>>>>>> 96ada232
									</div>
								</div>

<<<<<<< HEAD
							<div>
								<div class=" mb-1.5 text-sm font-medium">{$i18n.t('API Key')}</div>
								<div class="flex w-full">
									<div class="flex-1">
										<input
											class="w-full rounded-lg py-2 px-4 text-sm dark:text-gray-300 dark:bg-gray-850 outline-none"
											placeholder="Enter LiteLLM API Key (litellm_params.api_key)"
											bind:value={liteLLMAPIKey}
											autocomplete="off"
										/>
=======
								<div>
									<div class=" mb-1.5 text-sm font-medium">API Base URL</div>
									<div class="flex w-full">
										<div class="flex-1">
											<input
												class="w-full rounded-lg py-2 px-4 text-sm dark:text-gray-300 dark:bg-gray-850 outline-none"
												placeholder="Enter LiteLLM API Base URL (litellm_params.api_base)"
												bind:value={liteLLMAPIBase}
												autocomplete="off"
											/>
										</div>
>>>>>>> 96ada232
									</div>
								</div>

<<<<<<< HEAD
							<div>
								<div class="mb-1.5 text-sm font-medium">{$i18n.t('API RPM')}</div>
								<div class="flex w-full">
									<div class="flex-1">
										<input
											class="w-full rounded-lg py-2 px-4 text-sm dark:text-gray-300 dark:bg-gray-850 outline-none"
											placeholder="Enter LiteLLM API RPM (litellm_params.rpm)"
											bind:value={liteLLMRPM}
											autocomplete="off"
										/>
=======
								<div>
									<div class=" mb-1.5 text-sm font-medium">API Key</div>
									<div class="flex w-full">
										<div class="flex-1">
											<input
												class="w-full rounded-lg py-2 px-4 text-sm dark:text-gray-300 dark:bg-gray-850 outline-none"
												placeholder="Enter LiteLLM API Key (litellm_params.api_key)"
												bind:value={liteLLMAPIKey}
												autocomplete="off"
											/>
										</div>
>>>>>>> 96ada232
									</div>
								</div>

								<div>
									<div class="mb-1.5 text-sm font-medium">API RPM</div>
									<div class="flex w-full">
										<div class="flex-1">
											<input
												class="w-full rounded-lg py-2 px-4 text-sm dark:text-gray-300 dark:bg-gray-850 outline-none"
												placeholder="Enter LiteLLM API RPM (litellm_params.rpm)"
												bind:value={liteLLMRPM}
												autocomplete="off"
											/>
										</div>
									</div>
								</div>
<<<<<<< HEAD
							</div>
						{/if}
					</div>

					<div class="mb-2 text-xs text-gray-400 dark:text-gray-500">
						{$i18n.t('Not sure what to add?')}
						<a
							class=" text-gray-300 font-medium underline"
							href="https://litellm.vercel.app/docs/proxy/configs#quick-start"
							target="_blank"
						>
							{$i18n.t('Click here for help')}
						</a>
					</div>

					<div>
						<div class=" mb-2.5 text-sm font-medium">{$i18n.t('Delete a model')}</div>
						<div class="flex w-full">
							<div class="flex-1 mr-2">
								<select
									class="w-full rounded-lg py-2 px-4 text-sm dark:text-gray-300 dark:bg-gray-850 outline-none"
									bind:value={deleteLiteLLMModelId}
									placeholder={$i18n.t('Select a model')}
								>
									{#if !deleteLiteLLMModelId}
										<option value="" disabled selected>{$i18n.t('Select a model')}</option>
									{/if}
									{#each liteLLMModelInfo as model}
										<option value={model.model_info.id} class="bg-gray-100 dark:bg-gray-700"
											>{model.model_name}</option
										>
									{/each}
								</select>
							</div>
							<button
								class="px-2.5 bg-gray-100 hover:bg-gray-200 text-gray-800 dark:bg-gray-850 dark:hover:bg-gray-800 dark:text-gray-100 rounded-lg transition"
								on:click={() => {
									deleteLiteLLMModelHandler();
								}}
							>
								<svg
									xmlns="http://www.w3.org/2000/svg"
									viewBox="0 0 16 16"
									fill="currentColor"
									class="w-4 h-4"
								>
									<path
										fill-rule="evenodd"
										d="M5 3.25V4H2.75a.75.75 0 0 0 0 1.5h.3l.815 8.15A1.5 1.5 0 0 0 5.357 15h5.285a1.5 1.5 0 0 0 1.493-1.35l.815-8.15h.3a.75.75 0 0 0 0-1.5H11v-.75A2.25 2.25 0 0 0 8.75 1h-1.5A2.25 2.25 0 0 0 5 3.25Zm2.25-.75a.75.75 0 0 0-.75.75V4h3v-.75a.75.75 0 0 0-.75-.75h-1.5ZM6.05 6a.75.75 0 0 1 .787.713l.275 5.5a.75.75 0 0 1-1.498.075l-.275-5.5A.75.75 0 0 1 6.05 6Zm3.9 0a.75.75 0 0 1 .712.787l-.275 5.5a.75.75 0 0 1-1.498-.075l.275-5.5a.75.75 0 0 1 .786-.711Z"
										clip-rule="evenodd"
									/>
								</svg>
							</button>
						</div>
					</div>
				</div>
			</div>

			<!-- <div class="mt-2 space-y-3 pr-1.5">
				<div>
					<div class=" mb-2.5 text-sm font-medium">{$i18n.t('Add LiteLLM Model')}</div>
					<div class="flex w-full mb-2">
						<div class="flex-1">
							<input
								class="w-full rounded py-2 px-4 text-sm dark:text-gray-300 dark:bg-gray-800 outline-none"
								placeholder="Enter LiteLLM Model (e.g. ollama/mistral)"
								bind:value={liteLLMModel}
								autocomplete="off"
							/>
						</div>
					</div>

					<div class="flex justify-between items-center text-sm">
						<div class="  font-medium">{$i18n.t('Advanced Model Params')}</div>
						<button
							class=" text-xs font-medium text-gray-500"
							type="button"
							on:click={() => {
								showLiteLLMParams = !showLiteLLMParams;
							}}>{showLiteLLMParams ? 'Hide' : 'Show'}</button
						>
					</div>

					{#if showLiteLLMParams}
						<div>
							<div class=" mb-2.5 text-sm font-medium">{$i18n.t('LiteLLM API Key')}</div>
							<div class="flex w-full">
								<div class="flex-1">
									<input
										class="w-full rounded py-2 px-4 text-sm dark:text-gray-300 dark:bg-gray-800 outline-none"
										placeholder="Enter LiteLLM API Key (e.g. os.environ/AZURE_API_KEY_CA)"
										bind:value={liteLLMAPIKey}
										autocomplete="off"
									/>
=======

								<div>
									<div class="mb-1.5 text-sm font-medium">Max Tokens</div>
									<div class="flex w-full">
										<div class="flex-1">
											<input
												class="w-full rounded-lg py-2 px-4 text-sm dark:text-gray-300 dark:bg-gray-850 outline-none"
												placeholder="Enter Max Tokens (litellm_params.max_tokens)"
												bind:value={liteLLMMaxTokens}
												type="number"
												min="1"
												autocomplete="off"
											/>
										</div>
									</div>
>>>>>>> 96ada232
								</div>
							{/if}
						</div>

<<<<<<< HEAD
						<div>
							<div class=" mb-2.5 text-sm font-medium">{$i18n.t('LiteLLM API Base URL')}</div>
							<div class="flex w-full">
								<div class="flex-1">
									<input
										class="w-full rounded py-2 px-4 text-sm dark:text-gray-300 dark:bg-gray-800 outline-none"
										placeholder="Enter LiteLLM API Base URL"
										bind:value={liteLLMAPIBase}
										autocomplete="off"
									/>
								</div>
							</div>
						</div>

						<div>
							<div class=" mb-2.5 text-sm font-medium">{$i18n.t('LiteLLM API RPM')}</div>
=======
						<div class="mb-2 text-xs text-gray-400 dark:text-gray-500">
							Not sure what to add?
							<a
								class=" text-gray-300 font-medium underline"
								href="https://litellm.vercel.app/docs/proxy/configs#quick-start"
								target="_blank"
							>
								Click here for help.
							</a>
						</div>

						<div>
							<div class=" mb-2.5 text-sm font-medium">Delete a model</div>
>>>>>>> 96ada232
							<div class="flex w-full">
								<div class="flex-1 mr-2">
									<select
										class="w-full rounded-lg py-2 px-4 text-sm dark:text-gray-300 dark:bg-gray-850 outline-none"
										bind:value={deleteLiteLLMModelId}
										placeholder="Select a model"
									>
										{#if !deleteLiteLLMModelId}
											<option value="" disabled selected>Select a model</option>
										{/if}
										{#each liteLLMModelInfo as model}
											<option value={model.model_info.id} class="bg-gray-100 dark:bg-gray-700"
												>{model.model_name}</option
											>
										{/each}
									</select>
								</div>
								<button
									class="px-2.5 bg-gray-100 hover:bg-gray-200 text-gray-800 dark:bg-gray-850 dark:hover:bg-gray-800 dark:text-gray-100 rounded-lg transition"
									on:click={() => {
										deleteLiteLLMModelHandler();
									}}
								>
									<svg
										xmlns="http://www.w3.org/2000/svg"
										viewBox="0 0 16 16"
										fill="currentColor"
										class="w-4 h-4"
									>
										<path
											fill-rule="evenodd"
											d="M5 3.25V4H2.75a.75.75 0 0 0 0 1.5h.3l.815 8.15A1.5 1.5 0 0 0 5.357 15h5.285a1.5 1.5 0 0 0 1.493-1.35l.815-8.15h.3a.75.75 0 0 0 0-1.5H11v-.75A2.25 2.25 0 0 0 8.75 1h-1.5A2.25 2.25 0 0 0 5 3.25Zm2.25-.75a.75.75 0 0 0-.75.75V4h3v-.75a.75.75 0 0 0-.75-.75h-1.5ZM6.05 6a.75.75 0 0 1 .787.713l.275 5.5a.75.75 0 0 1-1.498.075l-.275-5.5A.75.75 0 0 1 6.05 6Zm3.9 0a.75.75 0 0 1 .712.787l-.275 5.5a.75.75 0 0 1-1.498-.075l.275-5.5a.75.75 0 0 1 .786-.711Z"
											clip-rule="evenodd"
										/>
									</svg>
								</button>
							</div>
						</div>
					{/if}
				</div>
			</div>
		</div>
	</div>
</div><|MERGE_RESOLUTION|>--- conflicted
+++ resolved
@@ -739,31 +739,15 @@
 		<div class=" space-y-3">
 			<div class="mt-2 space-y-3 pr-1.5">
 				<div>
-<<<<<<< HEAD
-					<div class=" mb-2 text-sm font-medium">{$i18n.t('Manage LiteLLM Models')}</div>
-
-					<div>
-						<div class="flex justify-between items-center text-xs">
-							<div class=" text-sm font-medium">{$i18n.t('Add a model')}</div>
-=======
 					<div class="mb-2">
 						<div class="flex justify-between items-center text-xs">
-							<div class=" text-sm font-medium">Manage LiteLLM Models</div>
->>>>>>> 96ada232
+							<div class=" text-sm font-medium">{$i18n.t('Manage LiteLLM Models')}</div>
 							<button
 								class=" text-xs font-medium text-gray-500"
 								type="button"
 								on:click={() => {
-<<<<<<< HEAD
-									showLiteLLMParams = !showLiteLLMParams;
-								}}
-								>{showLiteLLMParams
-									? $i18n.t('Hide Additional Params')
-									: $i18n.t('Show Additional Params')}</button
-=======
 									showLiteLLM = !showLiteLLM;
-								}}>{showLiteLLM ? 'Hide' : 'Show'}</button
->>>>>>> 96ada232
+								}}>{showLiteLLM ? $i18n.t('Hide') : $i18n.t('Show')}</button
 							>
 						</div>
 					</div>
@@ -778,7 +762,7 @@
 									on:click={() => {
 										showLiteLLMParams = !showLiteLLMParams;
 									}}
-									>{showLiteLLMParams ? 'Hide Additional Params' : 'Show Additional Params'}</button
+									>{showLiteLLMParams ? $i18n.t('Hide Additional Params') : $i18n.t('Show Additional Params')}</button
 								>
 							</div>
 						</div>
@@ -794,18 +778,6 @@
 									/>
 								</div>
 
-<<<<<<< HEAD
-						{#if showLiteLLMParams}
-							<div>
-								<div class=" mb-1.5 text-sm font-medium">{$i18n.t('Model Name')}</div>
-								<div class="flex w-full">
-									<div class="flex-1">
-										<input
-											class="w-full rounded-lg py-2 px-4 text-sm dark:text-gray-300 dark:bg-gray-850 outline-none"
-											placeholder="Enter Model Name (model_name)"
-											bind:value={liteLLMModelName}
-											autocomplete="off"
-=======
 								<button
 									class="px-2.5 bg-gray-100 hover:bg-gray-200 text-gray-800 dark:bg-gray-850 dark:hover:bg-gray-800 dark:text-gray-100 rounded-lg transition"
 									on:click={() => {
@@ -820,27 +792,14 @@
 									>
 										<path
 											d="M8.75 3.75a.75.75 0 0 0-1.5 0v3.5h-3.5a.75.75 0 0 0 0 1.5h3.5v3.5a.75.75 0 0 0 1.5 0v-3.5h3.5a.75.75 0 0 0 0-1.5h-3.5v-3.5Z"
->>>>>>> 96ada232
 										/>
 									</svg>
 								</button>
 							</div>
 
-<<<<<<< HEAD
-							<div>
-								<div class=" mb-1.5 text-sm font-medium">{$i18n.t('API Base URL')}</div>
-								<div class="flex w-full">
-									<div class="flex-1">
-										<input
-											class="w-full rounded-lg py-2 px-4 text-sm dark:text-gray-300 dark:bg-gray-850 outline-none"
-											placeholder="Enter LiteLLM API Base URL (litellm_params.api_base)"
-											bind:value={liteLLMAPIBase}
-											autocomplete="off"
-										/>
-=======
 							{#if showLiteLLMParams}
 								<div>
-									<div class=" mb-1.5 text-sm font-medium">Model Name</div>
+									<div class=" mb-1.5 text-sm font-medium">{$i18n.t('Model Name')}</div>
 									<div class="flex w-full">
 										<div class="flex-1">
 											<input
@@ -850,22 +809,9 @@
 												autocomplete="off"
 											/>
 										</div>
->>>>>>> 96ada232
 									</div>
 								</div>
 
-<<<<<<< HEAD
-							<div>
-								<div class=" mb-1.5 text-sm font-medium">{$i18n.t('API Key')}</div>
-								<div class="flex w-full">
-									<div class="flex-1">
-										<input
-											class="w-full rounded-lg py-2 px-4 text-sm dark:text-gray-300 dark:bg-gray-850 outline-none"
-											placeholder="Enter LiteLLM API Key (litellm_params.api_key)"
-											bind:value={liteLLMAPIKey}
-											autocomplete="off"
-										/>
-=======
 								<div>
 									<div class=" mb-1.5 text-sm font-medium">API Base URL</div>
 									<div class="flex w-full">
@@ -877,22 +823,9 @@
 												autocomplete="off"
 											/>
 										</div>
->>>>>>> 96ada232
 									</div>
 								</div>
 
-<<<<<<< HEAD
-							<div>
-								<div class="mb-1.5 text-sm font-medium">{$i18n.t('API RPM')}</div>
-								<div class="flex w-full">
-									<div class="flex-1">
-										<input
-											class="w-full rounded-lg py-2 px-4 text-sm dark:text-gray-300 dark:bg-gray-850 outline-none"
-											placeholder="Enter LiteLLM API RPM (litellm_params.rpm)"
-											bind:value={liteLLMRPM}
-											autocomplete="off"
-										/>
-=======
 								<div>
 									<div class=" mb-1.5 text-sm font-medium">API Key</div>
 									<div class="flex w-full">
@@ -904,7 +837,6 @@
 												autocomplete="off"
 											/>
 										</div>
->>>>>>> 96ada232
 									</div>
 								</div>
 
@@ -921,102 +853,6 @@
 										</div>
 									</div>
 								</div>
-<<<<<<< HEAD
-							</div>
-						{/if}
-					</div>
-
-					<div class="mb-2 text-xs text-gray-400 dark:text-gray-500">
-						{$i18n.t('Not sure what to add?')}
-						<a
-							class=" text-gray-300 font-medium underline"
-							href="https://litellm.vercel.app/docs/proxy/configs#quick-start"
-							target="_blank"
-						>
-							{$i18n.t('Click here for help')}
-						</a>
-					</div>
-
-					<div>
-						<div class=" mb-2.5 text-sm font-medium">{$i18n.t('Delete a model')}</div>
-						<div class="flex w-full">
-							<div class="flex-1 mr-2">
-								<select
-									class="w-full rounded-lg py-2 px-4 text-sm dark:text-gray-300 dark:bg-gray-850 outline-none"
-									bind:value={deleteLiteLLMModelId}
-									placeholder={$i18n.t('Select a model')}
-								>
-									{#if !deleteLiteLLMModelId}
-										<option value="" disabled selected>{$i18n.t('Select a model')}</option>
-									{/if}
-									{#each liteLLMModelInfo as model}
-										<option value={model.model_info.id} class="bg-gray-100 dark:bg-gray-700"
-											>{model.model_name}</option
-										>
-									{/each}
-								</select>
-							</div>
-							<button
-								class="px-2.5 bg-gray-100 hover:bg-gray-200 text-gray-800 dark:bg-gray-850 dark:hover:bg-gray-800 dark:text-gray-100 rounded-lg transition"
-								on:click={() => {
-									deleteLiteLLMModelHandler();
-								}}
-							>
-								<svg
-									xmlns="http://www.w3.org/2000/svg"
-									viewBox="0 0 16 16"
-									fill="currentColor"
-									class="w-4 h-4"
-								>
-									<path
-										fill-rule="evenodd"
-										d="M5 3.25V4H2.75a.75.75 0 0 0 0 1.5h.3l.815 8.15A1.5 1.5 0 0 0 5.357 15h5.285a1.5 1.5 0 0 0 1.493-1.35l.815-8.15h.3a.75.75 0 0 0 0-1.5H11v-.75A2.25 2.25 0 0 0 8.75 1h-1.5A2.25 2.25 0 0 0 5 3.25Zm2.25-.75a.75.75 0 0 0-.75.75V4h3v-.75a.75.75 0 0 0-.75-.75h-1.5ZM6.05 6a.75.75 0 0 1 .787.713l.275 5.5a.75.75 0 0 1-1.498.075l-.275-5.5A.75.75 0 0 1 6.05 6Zm3.9 0a.75.75 0 0 1 .712.787l-.275 5.5a.75.75 0 0 1-1.498-.075l.275-5.5a.75.75 0 0 1 .786-.711Z"
-										clip-rule="evenodd"
-									/>
-								</svg>
-							</button>
-						</div>
-					</div>
-				</div>
-			</div>
-
-			<!-- <div class="mt-2 space-y-3 pr-1.5">
-				<div>
-					<div class=" mb-2.5 text-sm font-medium">{$i18n.t('Add LiteLLM Model')}</div>
-					<div class="flex w-full mb-2">
-						<div class="flex-1">
-							<input
-								class="w-full rounded py-2 px-4 text-sm dark:text-gray-300 dark:bg-gray-800 outline-none"
-								placeholder="Enter LiteLLM Model (e.g. ollama/mistral)"
-								bind:value={liteLLMModel}
-								autocomplete="off"
-							/>
-						</div>
-					</div>
-
-					<div class="flex justify-between items-center text-sm">
-						<div class="  font-medium">{$i18n.t('Advanced Model Params')}</div>
-						<button
-							class=" text-xs font-medium text-gray-500"
-							type="button"
-							on:click={() => {
-								showLiteLLMParams = !showLiteLLMParams;
-							}}>{showLiteLLMParams ? 'Hide' : 'Show'}</button
-						>
-					</div>
-
-					{#if showLiteLLMParams}
-						<div>
-							<div class=" mb-2.5 text-sm font-medium">{$i18n.t('LiteLLM API Key')}</div>
-							<div class="flex w-full">
-								<div class="flex-1">
-									<input
-										class="w-full rounded py-2 px-4 text-sm dark:text-gray-300 dark:bg-gray-800 outline-none"
-										placeholder="Enter LiteLLM API Key (e.g. os.environ/AZURE_API_KEY_CA)"
-										bind:value={liteLLMAPIKey}
-										autocomplete="off"
-									/>
-=======
 
 								<div>
 									<div class="mb-1.5 text-sm font-medium">Max Tokens</div>
@@ -1032,29 +868,10 @@
 											/>
 										</div>
 									</div>
->>>>>>> 96ada232
 								</div>
 							{/if}
 						</div>
 
-<<<<<<< HEAD
-						<div>
-							<div class=" mb-2.5 text-sm font-medium">{$i18n.t('LiteLLM API Base URL')}</div>
-							<div class="flex w-full">
-								<div class="flex-1">
-									<input
-										class="w-full rounded py-2 px-4 text-sm dark:text-gray-300 dark:bg-gray-800 outline-none"
-										placeholder="Enter LiteLLM API Base URL"
-										bind:value={liteLLMAPIBase}
-										autocomplete="off"
-									/>
-								</div>
-							</div>
-						</div>
-
-						<div>
-							<div class=" mb-2.5 text-sm font-medium">{$i18n.t('LiteLLM API RPM')}</div>
-=======
 						<div class="mb-2 text-xs text-gray-400 dark:text-gray-500">
 							Not sure what to add?
 							<a
@@ -1068,7 +885,6 @@
 
 						<div>
 							<div class=" mb-2.5 text-sm font-medium">Delete a model</div>
->>>>>>> 96ada232
 							<div class="flex w-full">
 								<div class="flex-1 mr-2">
 									<select
