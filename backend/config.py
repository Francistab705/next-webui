--- conflicted
+++ resolved
@@ -1,13 +1,8 @@
 import os
 import sys
 import logging
-<<<<<<< HEAD
-=======
 import importlib.metadata
 import pkgutil
-import chromadb
-from chromadb import Settings
->>>>>>> 9e4dd4b8
 from base64 import b64encode
 from bs4 import BeautifulSoup
 from typing import TypeVar, Generic, Union
@@ -199,14 +194,6 @@
 # DATA/FRONTEND BUILD DIR
 ####################################
 
-<<<<<<< HEAD
-LOCAL_DIR = str(Path(os.getcwd(),"../backend/data").resolve())
-FRONTEND_BUILD_DIR = str(Path(os.getenv("FRONTEND_BUILD_DIR", "../build")))
-
-try:
-    with open(f"{LOCAL_DIR}/config.json", "r") as f:
-        CONFIG_DATA = json.load(f)
-=======
 DATA_DIR = Path(os.getenv("DATA_DIR", BACKEND_DIR / "data")).resolve()
 FRONTEND_BUILD_DIR = Path(os.getenv("FRONTEND_BUILD_DIR", BASE_DIR / "build")).resolve()
 
@@ -223,7 +210,6 @@
 
 try:
     CONFIG_DATA = json.loads((DATA_DIR / "config.json").read_text())
->>>>>>> 9e4dd4b8
 except:
     CONFIG_DATA = {}
 
@@ -486,13 +472,12 @@
         yaml.dump(config_data, file)
 
 
-LITELLM_CONFIG_PATH = f"{LOCAL_DIR}/litellm/config.yaml"
+LITELLM_CONFIG_PATH = f"{DATA_DIR}/litellm/config.yaml"
 
 # if not os.path.exists(LITELLM_CONFIG_PATH):
 #     log.info("Config file doesn't exist. Creating...")
 #     create_config_file(LITELLM_CONFIG_PATH)
 #     log.info("Config file created successfully.")
-
 
 
 #################################### 
