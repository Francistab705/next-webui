--- conflicted
+++ resolved
@@ -44,15 +44,12 @@
     NEXTCLOUD_URL,
     IMAGE_GENERATION_ENGINE,
     ENABLE_IMAGE_GENERATION,
-<<<<<<< HEAD
-=======
     AUTOMATIC1111_BASE_URL,
     COMFYUI_BASE_URL,
     COMFYUI_CFG_SCALE,
     COMFYUI_SAMPLER,
     COMFYUI_SCHEDULER,
     COMFYUI_SD3,
->>>>>>> 9e4dd4b8
     IMAGES_OPENAI_API_BASE_URL,
     IMAGES_OPENAI_API_KEY,
     IMAGE_GENERATION_MODEL,
