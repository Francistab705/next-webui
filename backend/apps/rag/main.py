from fastapi import (
    FastAPI,
    Depends,
    HTTPException,
    status,
    UploadFile,
    File,
    Form,
)
from fastapi.middleware.cors import CORSMiddleware
import os, shutil, logging, re
import nc_py_api
import psycopg2
from pgvector.psycopg2 import register_vector
import tempfile
import requests

from pathlib import Path
from typing import List

from langchain_community.document_loaders import (
    WebBaseLoader,
    TextLoader,
    PyPDFLoader,
    CSVLoader,
    BSHTMLLoader,
    Docx2txtLoader,
    UnstructuredEPubLoader,
    UnstructuredWordDocumentLoader,
    UnstructuredMarkdownLoader,
    UnstructuredXMLLoader,
    UnstructuredRSTLoader,
    UnstructuredExcelLoader,
    YoutubeLoader,
)
from langchain.text_splitter import RecursiveCharacterTextSplitter

import validators
import urllib.parse
import socket


from pydantic import BaseModel
from typing import Optional
import mimetypes
import uuid
import json
from constants import ERROR_MESSAGES
import sentence_transformers

from apps.web.models.documents import (
    Documents,
    DocumentForm,
    DocumentResponse,
)

from apps.rag.utils import (
    get_model_path,
    get_embedding_function,
    query_doc,
    query_doc_with_hybrid_search,
    query_collection,
    query_collection_with_hybrid_search,
)

from utils.misc import (
    calculate_sha256,
    calculate_sha256_string,
    sanitize_filename,
    extract_folders_after_data_docs,
)
from utils.utils import get_current_user, get_admin_user

from config import (
    SRC_LOG_LEVELS,
    UPLOAD_DIR,
    DOCS_DIR,
    RAG_TOP_K,
    RAG_RELEVANCE_THRESHOLD,
    RAG_EMBEDDING_ENGINE,
    RAG_EMBEDDING_MODEL,
    RAG_EMBEDDING_MODEL_AUTO_UPDATE,
    RAG_EMBEDDING_MODEL_TRUST_REMOTE_CODE,
    ENABLE_RAG_HYBRID_SEARCH,
    ENABLE_RAG_WEB_LOADER_SSL_VERIFICATION,
    RAG_RERANKING_MODEL,
    PDF_EXTRACT_IMAGES,
    RAG_RERANKING_MODEL_AUTO_UPDATE,
    RAG_RERANKING_MODEL_TRUST_REMOTE_CODE,
    RAG_OPENAI_API_BASE_URL,
    RAG_OPENAI_API_KEY,
    DEVICE_TYPE,
    CHUNK_SIZE,
    CHUNK_OVERLAP,
    RAG_TEMPLATE,
<<<<<<< HEAD
    POSTGRES_CONNECTION_STRING,
    NEXTCLOUD_PASSWORD,
    NEXTCLOUD_USERNAME,
    NEXTCLOUD_URL,
    HEADERS,
    NEXTCLOUD_URL,
    ENABLE_LOCAL_WEB_FETCH,
    LOCAL_DIR
=======
    ENABLE_RAG_LOCAL_WEB_FETCH,
    YOUTUBE_LOADER_LANGUAGE,
>>>>>>> fbd88bc3
)

from constants import ERROR_MESSAGES

log = logging.getLogger(__name__)
log.setLevel(SRC_LOG_LEVELS["RAG"])

app = FastAPI()

app.state.TOP_K = RAG_TOP_K
app.state.RELEVANCE_THRESHOLD = RAG_RELEVANCE_THRESHOLD

app.state.ENABLE_RAG_HYBRID_SEARCH = ENABLE_RAG_HYBRID_SEARCH
app.state.ENABLE_RAG_WEB_LOADER_SSL_VERIFICATION = (
    ENABLE_RAG_WEB_LOADER_SSL_VERIFICATION
)

app.state.CHUNK_SIZE = CHUNK_SIZE
app.state.CHUNK_OVERLAP = CHUNK_OVERLAP

app.state.RAG_EMBEDDING_ENGINE = RAG_EMBEDDING_ENGINE
app.state.RAG_EMBEDDING_MODEL = RAG_EMBEDDING_MODEL
app.state.RAG_RERANKING_MODEL = RAG_RERANKING_MODEL
app.state.RAG_TEMPLATE = RAG_TEMPLATE


app.state.OPENAI_API_BASE_URL = RAG_OPENAI_API_BASE_URL
app.state.OPENAI_API_KEY = RAG_OPENAI_API_KEY

app.state.PDF_EXTRACT_IMAGES = PDF_EXTRACT_IMAGES


app.state.YOUTUBE_LOADER_LANGUAGE = YOUTUBE_LOADER_LANGUAGE
app.state.YOUTUBE_LOADER_TRANSLATION = None


def update_embedding_model(
    embedding_model: str,
    update_model: bool = False,
):
    if embedding_model and app.state.RAG_EMBEDDING_ENGINE == "":
        app.state.sentence_transformer_ef = sentence_transformers.SentenceTransformer(
            get_model_path(embedding_model, update_model),
            device=DEVICE_TYPE,
            trust_remote_code=RAG_EMBEDDING_MODEL_TRUST_REMOTE_CODE,
        )
    else:
        app.state.sentence_transformer_ef = None


def update_reranking_model(
    reranking_model: str,
    update_model: bool = False,
):
    if reranking_model:
        app.state.sentence_transformer_rf = sentence_transformers.CrossEncoder(
            get_model_path(reranking_model, update_model),
            device=DEVICE_TYPE,
            trust_remote_code=RAG_RERANKING_MODEL_TRUST_REMOTE_CODE,
        )
    else:
        app.state.sentence_transformer_rf = None


update_embedding_model(
    app.state.RAG_EMBEDDING_MODEL,
    RAG_EMBEDDING_MODEL_AUTO_UPDATE,
)

update_reranking_model(
    app.state.RAG_RERANKING_MODEL,
    RAG_RERANKING_MODEL_AUTO_UPDATE,
)


app.state.EMBEDDING_FUNCTION = get_embedding_function(
    app.state.RAG_EMBEDDING_ENGINE,
    app.state.RAG_EMBEDDING_MODEL,
    app.state.sentence_transformer_ef,
    app.state.OPENAI_API_KEY,
    app.state.OPENAI_API_BASE_URL,
)

origins = ["*"]


app.add_middleware(
    CORSMiddleware,
    allow_origins=origins,
    allow_credentials=True,
    allow_methods=["*"],
    allow_headers=["*"],
)

# Create a connection to the PostgreSQL database
conn = psycopg2.connect(POSTGRES_CONNECTION_STRING)

class CollectionNameForm(BaseModel):
    collection_name: Optional[str] = "test"


class UrlForm(CollectionNameForm):
    url: str


@app.get("/")
async def get_status():
    return {
        "status": True,
        "chunk_size": app.state.CHUNK_SIZE,
        "chunk_overlap": app.state.CHUNK_OVERLAP,
        "template": app.state.RAG_TEMPLATE,
        "embedding_engine": app.state.RAG_EMBEDDING_ENGINE,
        "embedding_model": app.state.RAG_EMBEDDING_MODEL,
        "reranking_model": app.state.RAG_RERANKING_MODEL,
    }


@app.get("/embedding")
async def get_embedding_config(user=Depends(get_admin_user)):
    return {
        "status": True,
        "embedding_engine": app.state.RAG_EMBEDDING_ENGINE,
        "embedding_model": app.state.RAG_EMBEDDING_MODEL,
        "openai_config": {
            "url": app.state.OPENAI_API_BASE_URL,
            "key": app.state.OPENAI_API_KEY,
        },
    }


@app.get("/reranking")
async def get_reraanking_config(user=Depends(get_admin_user)):
    return {"status": True, "reranking_model": app.state.RAG_RERANKING_MODEL}


class OpenAIConfigForm(BaseModel):
    url: str
    key: str


class EmbeddingModelUpdateForm(BaseModel):
    openai_config: Optional[OpenAIConfigForm] = None
    embedding_engine: str
    embedding_model: str


@app.post("/embedding/update")
async def update_embedding_config(
    form_data: EmbeddingModelUpdateForm, user=Depends(get_admin_user)
):
    log.info(
        f"Updating embedding model: {app.state.RAG_EMBEDDING_MODEL} to {form_data.embedding_model}"
    )
    try:
        app.state.RAG_EMBEDDING_ENGINE = form_data.embedding_engine
        app.state.RAG_EMBEDDING_MODEL = form_data.embedding_model

        if app.state.RAG_EMBEDDING_ENGINE in ["ollama", "openai"]:
            if form_data.openai_config != None:
                app.state.OPENAI_API_BASE_URL = form_data.openai_config.url
                app.state.OPENAI_API_KEY = form_data.openai_config.key

        update_embedding_model(app.state.RAG_EMBEDDING_MODEL, True)

        app.state.EMBEDDING_FUNCTION = get_embedding_function(
            app.state.RAG_EMBEDDING_ENGINE,
            app.state.RAG_EMBEDDING_MODEL,
            app.state.sentence_transformer_ef,
            app.state.OPENAI_API_KEY,
            app.state.OPENAI_API_BASE_URL,
        )

        return {
            "status": True,
            "embedding_engine": app.state.RAG_EMBEDDING_ENGINE,
            "embedding_model": app.state.RAG_EMBEDDING_MODEL,
            "openai_config": {
                "url": app.state.OPENAI_API_BASE_URL,
                "key": app.state.OPENAI_API_KEY,
            },
        }
    except Exception as e:
        log.exception(f"Problem updating embedding model: {e}")
        raise HTTPException(
            status_code=status.HTTP_500_INTERNAL_SERVER_ERROR,
            detail=ERROR_MESSAGES.DEFAULT(e),
        )


class RerankingModelUpdateForm(BaseModel):
    reranking_model: str


@app.post("/reranking/update")
async def update_reranking_config(
    form_data: RerankingModelUpdateForm, user=Depends(get_admin_user)
):
    log.info(
        f"Updating reranking model: {app.state.RAG_RERANKING_MODEL} to {form_data.reranking_model}"
    )
    try:
        app.state.RAG_RERANKING_MODEL = form_data.reranking_model

        update_reranking_model(app.state.RAG_RERANKING_MODEL, True)

        return {
            "status": True,
            "reranking_model": app.state.RAG_RERANKING_MODEL,
        }
    except Exception as e:
        log.exception(f"Problem updating reranking model: {e}")
        raise HTTPException(
            status_code=status.HTTP_500_INTERNAL_SERVER_ERROR,
            detail=ERROR_MESSAGES.DEFAULT(e),
        )


@app.get("/config")
async def get_rag_config(user=Depends(get_admin_user)):
    return {
        "status": True,
        "pdf_extract_images": app.state.PDF_EXTRACT_IMAGES,
        "chunk": {
            "chunk_size": app.state.CHUNK_SIZE,
            "chunk_overlap": app.state.CHUNK_OVERLAP,
        },
        "web_loader_ssl_verification": app.state.ENABLE_RAG_WEB_LOADER_SSL_VERIFICATION,
        "youtube": {
            "language": app.state.YOUTUBE_LOADER_LANGUAGE,
            "translation": app.state.YOUTUBE_LOADER_TRANSLATION,
        },
    }


class ChunkParamUpdateForm(BaseModel):
    chunk_size: int
    chunk_overlap: int


class YoutubeLoaderConfig(BaseModel):
    language: List[str]
    translation: Optional[str] = None


class ConfigUpdateForm(BaseModel):
    pdf_extract_images: Optional[bool] = None
    chunk: Optional[ChunkParamUpdateForm] = None
    web_loader_ssl_verification: Optional[bool] = None
    youtube: Optional[YoutubeLoaderConfig] = None


@app.post("/config/update")
async def update_rag_config(form_data: ConfigUpdateForm, user=Depends(get_admin_user)):
    app.state.PDF_EXTRACT_IMAGES = (
        form_data.pdf_extract_images
        if form_data.pdf_extract_images != None
        else app.state.PDF_EXTRACT_IMAGES
    )

    app.state.CHUNK_SIZE = (
        form_data.chunk.chunk_size if form_data.chunk != None else app.state.CHUNK_SIZE
    )

    app.state.CHUNK_OVERLAP = (
        form_data.chunk.chunk_overlap
        if form_data.chunk != None
        else app.state.CHUNK_OVERLAP
    )

    app.state.ENABLE_RAG_WEB_LOADER_SSL_VERIFICATION = (
        form_data.web_loader_ssl_verification
        if form_data.web_loader_ssl_verification != None
        else app.state.ENABLE_RAG_WEB_LOADER_SSL_VERIFICATION
    )

    app.state.YOUTUBE_LOADER_LANGUAGE = (
        form_data.youtube.language
        if form_data.youtube != None
        else app.state.YOUTUBE_LOADER_LANGUAGE
    )

    app.state.YOUTUBE_LOADER_TRANSLATION = (
        form_data.youtube.translation
        if form_data.youtube != None
        else app.state.YOUTUBE_LOADER_TRANSLATION
    )

    return {
        "status": True,
        "pdf_extract_images": app.state.PDF_EXTRACT_IMAGES,
        "chunk": {
            "chunk_size": app.state.CHUNK_SIZE,
            "chunk_overlap": app.state.CHUNK_OVERLAP,
        },
        "web_loader_ssl_verification": app.state.ENABLE_RAG_WEB_LOADER_SSL_VERIFICATION,
        "youtube": {
            "language": app.state.YOUTUBE_LOADER_LANGUAGE,
            "translation": app.state.YOUTUBE_LOADER_TRANSLATION,
        },
    }


@app.get("/template")
async def get_rag_template(user=Depends(get_current_user)):
    return {
        "status": True,
        "template": app.state.RAG_TEMPLATE,
    }


@app.get("/query/settings")
async def get_query_settings(user=Depends(get_admin_user)):
    return {
        "status": True,
        "template": app.state.RAG_TEMPLATE,
        "k": app.state.TOP_K,
        "r": app.state.RELEVANCE_THRESHOLD,
        "hybrid": app.state.ENABLE_RAG_HYBRID_SEARCH,
    }


class QuerySettingsForm(BaseModel):
    k: Optional[int] = None
    r: Optional[float] = None
    template: Optional[str] = None
    hybrid: Optional[bool] = None


@app.post("/query/settings/update")
async def update_query_settings(
    form_data: QuerySettingsForm, user=Depends(get_admin_user)
):
    app.state.RAG_TEMPLATE = form_data.template if form_data.template else RAG_TEMPLATE
    app.state.TOP_K = form_data.k if form_data.k else 4
    app.state.RELEVANCE_THRESHOLD = form_data.r if form_data.r else 0.0
    app.state.ENABLE_RAG_HYBRID_SEARCH = form_data.hybrid if form_data.hybrid else False
    return {
        "status": True,
        "template": app.state.RAG_TEMPLATE,
        "k": app.state.TOP_K,
        "r": app.state.RELEVANCE_THRESHOLD,
        "hybrid": app.state.ENABLE_RAG_HYBRID_SEARCH,
    }


class QueryDocForm(BaseModel):
    collection_name: str
    query: str
    k: Optional[int] = None
    r: Optional[float] = None
    hybrid: Optional[bool] = None


@app.post("/query/doc")
def query_doc_handler(
    form_data: QueryDocForm,
    user=Depends(get_current_user),
):
    try:
        if app.state.ENABLE_RAG_HYBRID_SEARCH:
            return query_doc_with_hybrid_search(
                collection_name=form_data.collection_name,
                query=form_data.query,
                embedding_function=app.state.EMBEDDING_FUNCTION,
                k=form_data.k if form_data.k else app.state.TOP_K,
                reranking_function=app.state.sentence_transformer_rf,
                r=form_data.r if form_data.r else app.state.RELEVANCE_THRESHOLD,
            )
        else:
            return query_doc(
                collection_name=form_data.collection_name,
                query=form_data.query,
                embedding_function=app.state.EMBEDDING_FUNCTION,
                k=form_data.k if form_data.k else app.state.TOP_K,
            )
    except Exception as e:
        log.exception(e)
        raise HTTPException(
            status_code=status.HTTP_400_BAD_REQUEST,
            detail=ERROR_MESSAGES.DEFAULT(e),
        )


class QueryCollectionsForm(BaseModel):
    collection_names: List[str]
    query: str
    k: Optional[int] = None
    r: Optional[float] = None
    hybrid: Optional[bool] = None


@app.post("/query/collection")
def query_collection_handler(
    form_data: QueryCollectionsForm,
    user=Depends(get_current_user),
):
    try:
        if app.state.ENABLE_RAG_HYBRID_SEARCH:
            return query_collection_with_hybrid_search(
                collection_names=form_data.collection_names,
                query=form_data.query,
                embedding_function=app.state.EMBEDDING_FUNCTION,
                k=form_data.k if form_data.k else app.state.TOP_K,
                reranking_function=app.state.sentence_transformer_rf,
                r=form_data.r if form_data.r else app.state.RELEVANCE_THRESHOLD,
            )
        else:
            return query_collection(
                collection_names=form_data.collection_names,
                query=form_data.query,
                embedding_function=app.state.EMBEDDING_FUNCTION,
                k=form_data.k if form_data.k else app.state.TOP_K,
            )

    except Exception as e:
        log.exception(e)
        raise HTTPException(
            status_code=status.HTTP_400_BAD_REQUEST,
            detail=ERROR_MESSAGES.DEFAULT(e),
        )


@app.post("/youtube")
def store_youtube_video(form_data: UrlForm, user=Depends(get_current_user)):
    try:
        loader = YoutubeLoader.from_youtube_url(
            form_data.url,
            add_video_info=True,
            language=app.state.YOUTUBE_LOADER_LANGUAGE,
            translation=app.state.YOUTUBE_LOADER_TRANSLATION,
        )
        data = loader.load()

        collection_name = form_data.collection_name
        if collection_name == "":
            collection_name = calculate_sha256_string(form_data.url)[:63]

        store_data_in_vector_db(data, collection_name, overwrite=True)
        return {
            "status": True,
            "collection_name": collection_name,
            "filename": form_data.url,
        }
    except Exception as e:
        log.exception(e)
        raise HTTPException(
            status_code=status.HTTP_400_BAD_REQUEST,
            detail=ERROR_MESSAGES.DEFAULT(e),
        )


@app.post("/web")
def store_web(form_data: UrlForm, user=Depends(get_current_user)):
    # "https://www.gutenberg.org/files/1727/1727-h/1727-h.htm"
    try:
        loader = get_web_loader(
            form_data.url, verify_ssl=app.state.ENABLE_RAG_WEB_LOADER_SSL_VERIFICATION
        )
        data = loader.load()

        collection_name = form_data.collection_name
        if collection_name == "":
            collection_name = calculate_sha256_string(form_data.url)[:63]

        store_data_in_vector_db(data, collection_name, overwrite=True)
        return {
            "status": True,
            "collection_name": collection_name,
            "filename": form_data.url,
        }
    except Exception as e:
        log.exception(e)
        raise HTTPException(
            status_code=status.HTTP_400_BAD_REQUEST,
            detail=ERROR_MESSAGES.DEFAULT(e),
        )


def get_web_loader(url: str, verify_ssl: bool = True):
    # Check if the URL is valid
    if isinstance(validators.url(url), validators.ValidationError):
        raise ValueError(ERROR_MESSAGES.INVALID_URL)
    if not ENABLE_RAG_LOCAL_WEB_FETCH:
        # Local web fetch is disabled, filter out any URLs that resolve to private IP addresses
        parsed_url = urllib.parse.urlparse(url)
        # Get IPv4 and IPv6 addresses
        ipv4_addresses, ipv6_addresses = resolve_hostname(parsed_url.hostname)
        # Check if any of the resolved addresses are private
        # This is technically still vulnerable to DNS rebinding attacks, as we don't control WebBaseLoader
        for ip in ipv4_addresses:
            if validators.ipv4(ip, private=True):
                raise ValueError(ERROR_MESSAGES.INVALID_URL)
        for ip in ipv6_addresses:
            if validators.ipv6(ip, private=True):
                raise ValueError(ERROR_MESSAGES.INVALID_URL)
    return WebBaseLoader(url, verify_ssl=verify_ssl)


def resolve_hostname(hostname):
    # Get address information
    addr_info = socket.getaddrinfo(hostname, None)

    # Extract IP addresses from address information
    ipv4_addresses = [info[4][0] for info in addr_info if info[0] == socket.AF_INET]
    ipv6_addresses = [info[4][0] for info in addr_info if info[0] == socket.AF_INET6]

    return ipv4_addresses, ipv6_addresses


def store_data_in_vector_db(data, collection_name, overwrite: bool = False) -> bool:

    text_splitter = RecursiveCharacterTextSplitter(
        chunk_size=app.state.CHUNK_SIZE,
        chunk_overlap=app.state.CHUNK_OVERLAP,
        add_start_index=True,
    )

    docs = text_splitter.split_documents(data)

    if len(docs) > 0:
        log.info(f"store_data_in_vector_db {docs}")
        return store_docs_in_vector_db(docs, collection_name, overwrite), None
    else:
        raise ValueError(ERROR_MESSAGES.EMPTY_CONTENT)


def store_text_in_vector_db(
    text, metadata, collection_name, overwrite: bool = False
) -> bool:
    text_splitter = RecursiveCharacterTextSplitter(
        chunk_size=app.state.CHUNK_SIZE,
        chunk_overlap=app.state.CHUNK_OVERLAP,
        add_start_index=True,
    )
    docs = text_splitter.create_documents([text], metadatas=[metadata])
    return store_docs_in_vector_db(docs, collection_name, overwrite)


def store_docs_in_vector_db(docs, collection_name, overwrite: bool = False) -> bool:
    log.info(f"store_docs_in_vector_db {docs} {collection_name}")

    texts = [doc.page_content for doc in docs]
    metadatas = [doc.metadata for doc in docs]

    try:
        # Establish a connection to the PostgreSQL database
        conn = psycopg2.connect(POSTGRES_CONNECTION_STRING)
        cur = conn.cursor()

<<<<<<< HEAD
        # Create the pgvector extension
        # cur.execute('CREATE EXTENSION IF NOT EXISTS pgvector')
        register_vector(conn)
=======
        collection = CHROMA_CLIENT.create_collection(name=collection_name)

        embedding_func = get_embedding_function(
            app.state.RAG_EMBEDDING_ENGINE,
            app.state.RAG_EMBEDDING_MODEL,
            app.state.sentence_transformer_ef,
            app.state.OPENAI_API_KEY,
            app.state.OPENAI_API_BASE_URL,
        )

        embedding_texts = list(map(lambda x: x.replace("\n", " "), texts))
        embeddings = embedding_func(embedding_texts)

        for batch in create_batches(
            api=CHROMA_CLIENT,
            ids=[str(uuid.uuid4()) for _ in texts],
            metadatas=metadatas,
            embeddings=embeddings,
            documents=texts,
        ):
            collection.add(*batch)
>>>>>>> fbd88bc3

        # Create a new table for the collection
        if overwrite:
            # If overwrite is True, delete the existing collection
            cur.execute(f"DROP TABLE IF EXISTS {collection_name} CASCADE")
        cur.execute(f"""
            CREATE TABLE IF NOT EXISTS {collection_name} (
                id UUID PRIMARY KEY,
                text TEXT,
                metadata JSONB
            )
        """)
        conn.commit()

        # Insert documents into the collection table
        for doc in docs:
            doc_id = uuid.uuid1()
            cur.execute(f"""
                INSERT INTO {collection_name} (id, text, metadata)
                VALUES (%s, %s, %s)
            """, (doc_id, doc.page_content, doc.metadata))
            conn.commit()

        # Close the PostgreSQL connection
        conn.close()
        return True
    except Exception as e:
            print(f"An error occurred: {e}")
            return False


def get_loader(filename: str, file_content_type: str, file_path: str):
    file_ext = filename.split(".")[-1].lower()
    known_type = True

    known_source_ext = [
        "go",
        "py",
        "java",
        "sh",
        "bat",
        "ps1",
        "cmd",
        "js",
        "ts",
        "css",
        "cpp",
        "hpp",
        "h",
        "c",
        "cs",
        "sql",
        "log",
        "ini",
        "pl",
        "pm",
        "r",
        "dart",
        "dockerfile",
        "env",
        "php",
        "hs",
        "hsc",
        "lua",
        "nginxconf",
        "conf",
        "m",
        "mm",
        "plsql",
        "perl",
        "rb",
        "rs",
        "db2",
        "scala",
        "bash",
        "swift",
        "vue",
        "svelte",
    ]

    if file_ext == "pdf":
        loader = PyPDFLoader(file_path, extract_images=app.state.PDF_EXTRACT_IMAGES)
    elif file_ext == "csv":
        loader = CSVLoader(file_path)
    elif file_ext == "rst":
        loader = UnstructuredRSTLoader(file_path, mode="elements")
    elif file_ext == "xml":
        loader = UnstructuredXMLLoader(file_path)
    elif file_ext in ["htm", "html"]:
        loader = BSHTMLLoader(file_path, open_encoding="unicode_escape")
    elif file_ext == "md":
        loader = UnstructuredMarkdownLoader(file_path)
    elif file_content_type == "application/epub+zip":
        loader = UnstructuredEPubLoader(file_path)
    elif (
        file_content_type
        == "application/vnd.openxmlformats-officedocument.wordprocessingml.document"
        or file_ext in ["doc", "docx"]
    ):
        loader = Docx2txtLoader(file_path)
    elif file_content_type in [
        "application/vnd.ms-excel",
        "application/vnd.openxmlformats-officedocument.spreadsheetml.sheet",
    ] or file_ext in ["xls", "xlsx"]:
        loader = UnstructuredExcelLoader(file_path)
    elif file_ext in known_source_ext or (
        file_content_type and file_content_type.find("text/") >= 0
    ):
        loader = TextLoader(file_path, autodetect_encoding=True)
    else:
        loader = TextLoader(file_path, autodetect_encoding=True)
        known_type = False

    return loader, known_type


@app.post("/doc")
def store_doc(
    collection_name: Optional[str] = Form(None),
    file: UploadFile = File(...),
    user=Depends(get_current_user),
):
    # "https://www.gutenberg.org/files/1727/1727-h/1727-h.htm"

    log.info(f"file.content_type: {file.content_type}")
    try:
        unsanitized_filename = file.filename
        filename = os.path.basename(unsanitized_filename)

        file_path = f"{LOCAL_DIR}/uploads/{filename}"
        file_nc_path = f"{UPLOAD_DIR}/{filename}"

        contents = file.file.read()
        with open(file_path, "wb") as f:
            f.write(contents)
            f.close()

        f = open(file_path, "rb")
        if collection_name == None:
            collection_name = calculate_sha256(f)[:63]
        f.close()
        
        with open(file_path, "rb") as f:
            response = requests.request("PROPFIND", file_nc_path, auth=(NEXTCLOUD_USERNAME, NEXTCLOUD_PASSWORD), headers=HEADERS)
            if not (200 <= response.status_code <= 299):
                response = requests.put(file_nc_path, data=f, auth=(NEXTCLOUD_USERNAME, NEXTCLOUD_PASSWORD), headers=HEADERS)
                if 200 <= response.status_code <= 299:
                    print("File uploaded successfully.")
                else:
                    print(f"Failed to upload file. Status code: {response.status_code}")
            else:
                print("File already exists.")
        f.close()
        
        loader, known_type = get_loader(filename, file.content_type, file_path)
        data = loader.load()

        try:
            result = store_data_in_vector_db(data, collection_name)

            if result:
                return {
                    "status": True,
                    "collection_name": collection_name,
                    "filename": filename,
                    "known_type": known_type,
                }
        except Exception as e:
            raise HTTPException(
                status_code=status.HTTP_500_INTERNAL_SERVER_ERROR,
                detail=e,
            )
    except Exception as e:
        log.exception(e)
        if "No pandoc was found" in str(e):
            raise HTTPException(
                status_code=status.HTTP_400_BAD_REQUEST,
                detail=ERROR_MESSAGES.PANDOC_NOT_INSTALLED,
            )
        else:
            raise HTTPException(
                status_code=status.HTTP_400_BAD_REQUEST,
                detail=ERROR_MESSAGES.DEFAULT(e),
            )


class TextRAGForm(BaseModel):
    name: str
    content: str
    collection_name: Optional[str] = None


@app.post("/text")
def store_text(
    form_data: TextRAGForm,
    user=Depends(get_current_user),
):

    collection_name = form_data.collection_name
    if collection_name == None:
        collection_name = calculate_sha256_string(form_data.content)

    result = store_text_in_vector_db(
        form_data.content,
        metadata={"name": form_data.name, "created_by": user.id},
        collection_name=collection_name,
    )

    if result:
        return {"status": True, "collection_name": collection_name}
    else:
        raise HTTPException(
            status_code=status.HTTP_500_INTERNAL_SERVER_ERROR,
            detail=ERROR_MESSAGES.DEFAULT(),
        )

# Initialize Nextcloud client instance
nc = nc_py_api.Nextcloud(nextcloud_url=NEXTCLOUD_URL, nc_auth_user=NEXTCLOUD_USERNAME, nc_auth_pass=NEXTCLOUD_PASSWORD)

@app.get("/scan")
def scan_docs_dir(user=Depends(get_admin_user)):
    for node in nc.files.listdir(DOCS_DIR):
        try:
            if node.is_file:
                file_path = Path(node.path)
                filename = file_path.name
                file_content_type = mimetypes.guess_type(filename)

                # Download the file from Nextcloud
                file_content = nc.files.download(node.path)

                # Calculate SHA256 hash of the file content
                collection_name = calculate_sha256(file_content)[:63]

                loader, known_type = get_loader(filename, file_content_type[0], file_content)
                data = loader.load()

                try:
                    # Store data in vector database
                    result = store_data_in_vector_db(data, collection_name)

                    if result:
                        sanitized_filename = sanitize_filename(filename)
                        doc = Documents.get_doc_by_name(sanitized_filename)

                        if doc is None:
                            doc = Documents.insert_new_doc(
                                user.id,
                                DocumentForm(
                                    **{
                                        "name": sanitized_filename,
                                        "title": filename,
                                        "collection_name": collection_name,
                                        "filename": filename,
                                        "content": (
                                            json.dumps(
                                                {
                                                    "tags": []
                                                }
                                            )
                                        )
                                    }
                                ),
                            )
                except Exception as e:
                    log.exception(e)
                    pass

        except Exception as e:
            log.exception(e)

    return {"message": "Scan completed."}

# Function to reset the PGVector database
def reset_pgvector_db(conn):
    with conn.cursor() as cursor:
        cursor.execute("TRUNCATE TABLE vector_data")  # Assuming 'vector_data' is the table storing vectors in PGVector
        conn.commit()
    conn.close()

# Function to recursively delete files and folders
def delete_files_and_folders(directory):
    for node in nc.files.listdir(directory):
        if node.is_dir:
            # Recursively delete folders
            nc.files.delete(node.user_path, recursive=True)
        else:
            # Delete files
            nc.files.delete(node.user_path)

# Route to reset the PGVector database
@app.get("/reset/db")
def reset_vector_db(user=Depends(get_admin_user)):
    reset_pgvector_db(conn)
    return {"message": "PGVector database reset successfully."}

@app.get("/reset")
def reset_application(user=Depends(get_admin_user)):
    folder = UPLOAD_DIR

    # Delete files and folders in the specified folder
    delete_files_and_folders(folder)

    try:
        # Perform other reset operations (e.g., reset PGVector database)
        reset_pgvector_db(conn)
    except Exception as e:
        return {"error": f"Failed to reset PGVector database. Reason: {e}"}

    return {"message": "Application reset successfully."}<|MERGE_RESOLUTION|>--- conflicted
+++ resolved
@@ -93,19 +93,15 @@
     CHUNK_SIZE,
     CHUNK_OVERLAP,
     RAG_TEMPLATE,
-<<<<<<< HEAD
     POSTGRES_CONNECTION_STRING,
     NEXTCLOUD_PASSWORD,
     NEXTCLOUD_USERNAME,
     NEXTCLOUD_URL,
     HEADERS,
     NEXTCLOUD_URL,
-    ENABLE_LOCAL_WEB_FETCH,
+    ENABLE_RAG_LOCAL_WEB_FETCH,
     LOCAL_DIR
-=======
-    ENABLE_RAG_LOCAL_WEB_FETCH,
     YOUTUBE_LOADER_LANGUAGE,
->>>>>>> fbd88bc3
 )
 
 from constants import ERROR_MESSAGES
@@ -656,33 +652,9 @@
         conn = psycopg2.connect(POSTGRES_CONNECTION_STRING)
         cur = conn.cursor()
 
-<<<<<<< HEAD
         # Create the pgvector extension
         # cur.execute('CREATE EXTENSION IF NOT EXISTS pgvector')
         register_vector(conn)
-=======
-        collection = CHROMA_CLIENT.create_collection(name=collection_name)
-
-        embedding_func = get_embedding_function(
-            app.state.RAG_EMBEDDING_ENGINE,
-            app.state.RAG_EMBEDDING_MODEL,
-            app.state.sentence_transformer_ef,
-            app.state.OPENAI_API_KEY,
-            app.state.OPENAI_API_BASE_URL,
-        )
-
-        embedding_texts = list(map(lambda x: x.replace("\n", " "), texts))
-        embeddings = embedding_func(embedding_texts)
-
-        for batch in create_batches(
-            api=CHROMA_CLIENT,
-            ids=[str(uuid.uuid4()) for _ in texts],
-            metadatas=metadatas,
-            embeddings=embeddings,
-            documents=texts,
-        ):
-            collection.add(*batch)
->>>>>>> fbd88bc3
 
         # Create a new table for the collection
         if overwrite:
